import copy
<<<<<<< HEAD
from collections.abc import Sequence
=======
>>>>>>> ffa996aa
from pathlib import Path
from time import sleep
from typing import Dict, List, Optional, Tuple
from xml.etree import ElementTree as ET

import dask.array as da
import h5py
import numpy as np
import numpy.typing as npt
<<<<<<< HEAD
import tifffile
=======
>>>>>>> ffa996aa
import zarr
from numcodecs import Blosc
from ome_zarr.dask_utils import downscale_nearest
from ome_zarr.writer import write_multiscales_metadata
from rich.progress import Progress

from brainglobe_stitch.big_stitcher_bridge import run_big_stitcher
from brainglobe_stitch.file_utils import (
    check_mesospim_directory,
    create_pyramid_bdv_h5,
    get_big_stitcher_transforms,
    get_channel_names,
    get_illumination_names,
    get_resolution,
    get_slice_attributes,
    parse_mesospim_metadata,
    safe_find,
)
from brainglobe_stitch.tile import Overlap, Tile


class ImageMosaic:
    """
    Class to represent an image as a collection of tiles.

    Attributes
    ----------
    directory : Path
        The directory containing the image data.
    xml_path : Optional[Path]
        The path to the Big Data Viewer XML file.
    meta_path : Optional[Path]
        The path to the mesoSPIM metadata file.
    h5_path : Optional[Path]
        The path to the Big Data Viewer h5 file containing the raw data.
    tile_config_path : Optional[Path]
        The path to the BigStitcher tile configuration file.
    h5_file : Optional[h5py.File]
        An open h5py file object for the raw data.
    channel_names : Dict[int, str]
        The names of the channels in the image as strings.
    tiles : List[Tile]
        The tiles in the image.
    tile_names : List[str]
        The names of the image tiles from BigDataViewer.
    overlaps : Dict[Tuple[int, int], Overlap]
        A dictionary of tile pairs and their overlaps.
    x_y_resolution : float
        The resolution of the image in the x and y dimensions
        in micrometers per pixel.
    z_resolution : float
        The resolution of the image in the z dimension
        in micrometers per pixel.
    num_channels : int
        The number of channels in the image.
    scale_factors : Optional[npt.NDArray]
        The scale factors for normalising the intensity of the image.
    intensity_adjusted : List[bool]
        A list of booleans indicating whether the intensity has been adjusted
        at each resolution level.
    overlaps_interpolated : List[bool]
        A list of booleans indicating whether the overlaps have been
        interpolated at each resolution level.
    """

    def __init__(self, directory: Path):
        self.directory: Path = directory
        self.xml_path: Optional[Path] = None
        self.meta_path: Optional[Path] = None
        self.h5_path: Optional[Path] = None
        self.tile_config_path: Optional[Path] = None
        self.h5_file: Optional[h5py.File] = None
        self.channel_names: List[str] = []
        self.illumination_names: Dict[int, str] = {}
        self.tiles: List[Tile] = []
        self.tile_names: List[str] = []
        self.tile_metadata: List[Dict] = []
        self.overlaps: Dict[Tuple[int, int], Overlap] = {}
        self.x_y_resolution: float = 4.0  # um per pixel
        self.z_resolution: float = 5.0  # um per pixel
        self.num_channels: int = 1

        self.load_mesospim_directory()

        self.scale_factors: Optional[npt.NDArray] = None
        self.intensity_adjusted: List[bool] = [False] * len(
            self.tiles[0].resolution_pyramid
        )
        self.overlaps_interpolated: List[bool] = [False] * len(
            self.tiles[0].resolution_pyramid
        )

    def __del__(self):
        if self.h5_file:
            self.h5_file.close()
            self.h5_file = None

    def data_for_napari(
        self, resolution_level: int = 0
    ) -> List[Tuple[da.Array, npt.NDArray]]:
        """
        Return data for visualisation in napari.

        Parameters
        ----------
        resolution_level : int
            The resolution level to get the data for.

        Returns
        -------
        List[Tuple[da.Array, npt.NDArray]]
            A list of tuples containing the data and the translation for each
            tile scaled to the selected resolution.
        """
        data = []
        for tile in self.tiles:
            scaled_tile = tile.data_pyramid[resolution_level]
            scaled_translation = (
                np.array(tile.position)
                // tile.resolution_pyramid[resolution_level]
            )
            data.append((scaled_tile, scaled_translation))

        return data

    def load_mesospim_directory(self) -> None:
        """
        Load the mesoSPIM directory and its data into the ImageMosaic.
        """
        try:
            (
                self.xml_path,
                self.meta_path,
                self.h5_path,
            ) = check_mesospim_directory(self.directory)
        except FileNotFoundError:
            print("Invalid mesoSPIM directory")

        assert self.xml_path is not None
        assert self.h5_path is not None

        self.h5_file = h5py.File(self.h5_path, "r")

        # Check if resolution pyramid exists
        # s00 should have more than 1 key if the resolution pyramid exists
        # Each key in ["t00000/s00"] corresponds to a resolution level
        if len(self.h5_file["t00000/s00"].keys()) <= 1:
            print("Resolution pyramid not found.")
            # Close the file as it's open as read only
            self.h5_file.close()
            print("Creating resolution pyramid.")

            # Create resolution pyramid
            with Progress() as progress:
                task = progress.add_task("Downsampling...", total=100)

                for update in create_pyramid_bdv_h5(
                    self.h5_path,
                    yield_progress=True,
                ):
                    progress.update(task, advance=update)

            # Reopen the file
            self.h5_file = h5py.File(self.h5_path, "r")

        self.tile_config_path = Path(
            str(self.xml_path)[:-4] + "_tile_config.txt"
        )

        self.channel_names = get_channel_names(self.xml_path)

        resolutions_from_metadata: Tuple[float, ...] = get_resolution(
            self.xml_path
        )
        self.x_y_resolution = resolutions_from_metadata[0]
        self.z_resolution = resolutions_from_metadata[-1]
        self.num_channels = len(self.channel_names)

        # Each tile is a group under "t00000"
        # Ordered in increasing order based on acquisition
        # Names aren't always contiguous, e.g. s00, s01, s04, s05 is valid
        tile_group = self.h5_file["t00000"]
        self.tile_names = list(tile_group.keys())
        self.tile_names = sorted(self.tile_names, key=lambda x: int(x[1:]))
        slice_attributes = get_slice_attributes(self.xml_path, self.tile_names)
        self.illumination_names = get_illumination_names(self.xml_path)

        self.tiles = []
        default_chunk_size = (256, 256, 256)
        for idx, tile_name in enumerate(self.tile_names):
            tile = Tile(tile_name, idx, slice_attributes[tile_name])
            tile.channel_name = self.channel_names[tile.channel_id]
            tile.illumination_name = self.illumination_names[
                tile.illumination_id
            ]
            self.tiles.append(tile)
            tile_data = []

            for pyramid_level in tile_group[tile_name].keys():
                tile_data.append(
                    da.from_array(
                        tile_group[f"{tile_name}/{pyramid_level}/cells"],
                        chunks=default_chunk_size,
                    )
                )

            tile.data_pyramid = tile_data

            # Add the scaling factor for each resolution level of the pyramid.
            resolutions = self.h5_file[f"{tile_name}/resolutions"]
            tile.resolution_pyramid = np.ones(
                (len(resolutions), 3), dtype=np.int16
            )

            # Switch to z,y,x order from x,y,z order
            for i, resolution in enumerate(resolutions):
                tile.resolution_pyramid[i] = resolution[-1::-1]

        if self.meta_path:
            print("Using mesoSPIM meta.txt.")
            self.tile_metadata = parse_mesospim_metadata(self.meta_path)

            # Don't rewrite the tile config if it already exists
            # Need to read in stage coordinates if not writing the tile config
            # These will be used as the initial tile positions
            if not self.tile_config_path.exists():
                self.write_big_stitcher_tile_config(self.meta_path)
            else:
                with open(self.tile_config_path, "r") as f:
                    # Skip header
                    f.readline()

                    for line, tile in zip(f.readlines(), self.tiles):
                        split_line = (
                            line.split(";")[-1].strip("()\n").split(",")
                        )
                        # BigStitcher uses x,y,z order
                        # Switch to z,y,x order
                        translation = [
                            int(split_line[2]),
                            int(split_line[1]),
                            int(split_line[0]),
                        ]
                        tile.position = translation
        else:
            try:
                self.read_big_stitcher_transforms()
            except (IndexError, AssertionError, ValueError):
                print("Error reading transforms from big_stitcher")

        self.calculate_overlaps()

    def write_big_stitcher_tile_config(self, meta_file_name: Path) -> None:
        """
        Write the BigStitcher tile configuration file
        (placement for each tile based on stage coordinates).

        Parameters
        ----------
        meta_file_name : Path
            The path to the mesoSPIM metadata file.
        """
        # Remove .h5_meta.txt from the file name
        print("Tile positions not found. Writing tile config file.")
        output_file = str(meta_file_name)[:-12] + "_tile_config.txt"

        tile_xy_locations = []
        for i in range(0, len(self.tiles), self.num_channels):
            curr_tile_dict = self.tile_metadata[i]

            # Get the x and y positions in pixels
            x = round(
                curr_tile_dict["x_pos"] / curr_tile_dict["Pixelsize in um"]
            )
            y = round(
                curr_tile_dict["y_pos"] / curr_tile_dict["Pixelsize in um"]
            )

            tile_xy_locations.append((x, y))

        # Calculate relative pixel positions for each tile
        # The first tile is at (0,0)
        relative_locations = [(0, 0)]
        for abs_tuple in tile_xy_locations[1:]:
            rel_tuple = (
                abs(abs_tuple[0] - tile_xy_locations[0][0]),
                abs(abs_tuple[1] - tile_xy_locations[0][1]),
            )
            relative_locations.append(rel_tuple)

        # Write the tile config file based on what BigStitcher expects
        with open(output_file, "w") as f:
            f.write("dim=3\n")
            for tile, tile_name in zip(self.tiles, self.tile_names):
                f.write(
                    f"{tile_name[1:]};;"
                    f"({relative_locations[tile.tile_id][0]},"
                    f"{relative_locations[tile.tile_id][1]},0)\n"
                )
                # Save the relative locations for each tile
                # BigStitcher uses x,y,z order, switch to z,y,x order
                tile.position = [
                    0,
                    relative_locations[tile.tile_id][1],
                    relative_locations[tile.tile_id][0],
                ]

        return

    def stitch(
        self,
        fiji_path: Path,
        resolution_level: int,
        selected_channel: str,
        min_r: float = 0.7,
        max_r: float = 1.0,
        max_shift_x: float = 100.0,
        max_shift_y: float = 100.0,
        max_shift_z: float = 100.0,
        relative: float = 2.5,
        absolute: float = 3.5,
    ) -> None:
        """
        Stitch the tiles in the image using BigStitcher.

        Parameters
        ----------
        fiji_path: Path
            The path to the Fiji application.
        resolution_level: int
            The resolution level to stitch the tiles at.
        selected_channel: str
            The name of the channel to stitch.
        min_r: float
            The minimum correlation coefficient for a link to be accepted.
            Default is 0.7.
        max_r: float
            The maximum Pearson coefficient for a link to be accepted.
            Default is 1.0.
        max_shift_x: float
            The maximum shift in the x-dimension for a link to be accepted.
            Default is 100.0.
        max_shift_y: float
            The maximum shift in the y-dimension for a link to be accepted.
            Default is 100.0.
        max_shift_z: float
            The maximum shift in the z-dimension for a link to be accepted.
            Default is 100.0.
        relative: float
            The relative threshold for a link to be accepted.
            Default is 2.5.
        absolute: float
            The absolute threshold for a link to be accepted.
            Default is 3.5.
        """
        # Extract the downsample factors for the selected resolution level
        downsample_z, downsample_y, downsample_x = self.tiles[
            0
        ].resolution_pyramid[resolution_level]

        assert self.xml_path is not None
        assert self.tile_config_path is not None

        big_stitcher_output_path = self.directory / "big_stitcher_output.txt"

        # Refresh the log file
        if big_stitcher_output_path.exists():
            big_stitcher_output_path.unlink()

        run_big_stitcher(
            fiji_path,
            self.xml_path,
            self.tile_config_path,
            big_stitcher_log=big_stitcher_output_path,
            selected_channel=selected_channel,
            downsample_x=downsample_x,
            downsample_y=downsample_y,
            downsample_z=downsample_z,
            min_r=min_r,
            max_r=max_r,
            max_shift_x=max_shift_x,
            max_shift_y=max_shift_y,
            max_shift_z=max_shift_z,
            relative=relative,
            absolute=absolute,
        )

        # Wait for the BigStitcher to write XML file
        # Need to find a better way to do this
        sleep(1)

        self.read_big_stitcher_transforms()

        self.calculate_overlaps()

    def read_big_stitcher_transforms(self) -> None:
        """
        Read the BigStitcher transforms from the XML file and update the tile
        positions accordingly.
        """
        assert self.xml_path is not None
        stitched_translations = get_big_stitcher_transforms(self.xml_path)
        for tile in self.tiles:
            stitched_position = stitched_translations[tile.id]
            tile.position = stitched_position

<<<<<<< HEAD
    def reload_resolution_pyramid_level(self, resolution_level: int) -> None:
        """
        Reload the data for a given resolution level.

        Parameters
        ----------
        resolution_level: int
            The resolution level to reload the data for.
        """
        if self.h5_file:
            for tile in self.tiles:
                tile.data_pyramid[resolution_level] = da.from_array(
                    self.h5_file[
                        f"t00000/{tile.name}/{resolution_level}/cells"
                    ]
                )

            self.intensity_adjusted[resolution_level] = False
            self.overlaps_interpolated[resolution_level] = False

    def calculate_overlaps(self) -> None:
        """
        Calculate the overlaps between the tiles in the ImageMosaic.
        """
        self.overlaps = {}
        z_size, y_size, x_size = self.tiles[0].data_pyramid[0].shape

        for tile_i in self.tiles[:-1]:
            position_i = tile_i.position
            tile_i.neighbours = []
            for tile_j in self.tiles[tile_i.id + 1 :]:
                position_j = tile_j.position

                # Check for overlap in the x and y dimensions
                # and that the tiles do not have the same tile_id
                # and that the tiles are from the same channel
                if (
                    (
                        position_i[1] + y_size > position_j[1]
                        and position_i[1] < position_j[1] + y_size
                    )
                    and (
                        position_i[2] + x_size > position_j[2]
                        and position_i[2] < position_j[2] + x_size
                    )
                    and (tile_i.tile_id != tile_j.tile_id)
                    and (tile_i.channel_id == tile_j.channel_id)
                ):
                    starts = np.array(
                        [max(position_i[i], position_j[i]) for i in range(3)]
                    )
                    ends = np.add(
                        [min(position_i[i], position_j[i]) for i in range(3)],
                        [z_size, y_size, x_size],
                    )
                    size = np.subtract(ends, starts)

                    self.overlaps[(tile_i.id, tile_j.id)] = Overlap(
                        starts, size, tile_i, tile_j
                    )
                    tile_i.neighbours.append(tile_j.id)

    def normalise_intensity(
        self, resolution_level: int = 0, percentile: int = 80
    ) -> None:
        """
        Normalise the intensity of the image at a given resolution level.

        Parameters
        ----------
        resolution_level: int
            The resolution level to normalise the intensity at.
        percentile: int
            The percentile based on which the normalisation is done.
        """
        if self.intensity_adjusted[resolution_level]:
            print("Intensity already adjusted at this resolution scale.")
            return

        if self.scale_factors is None:
            # Calculate scale factors on at least resolution level 2
            # The tiles are adjusted as the scale factors are calculated
            self.calculate_intensity_scale_factors(
                max(resolution_level, 2), percentile
            )

            if self.intensity_adjusted[resolution_level]:
                return

        assert self.scale_factors is not None

        # Adjust the intensity of each tile based on the scale factors
        for tile in self.tiles:
            if self.scale_factors[tile.id] != 1.0:
                tile.data_pyramid[resolution_level] = da.multiply(
                    tile.data_pyramid[resolution_level],
                    self.scale_factors[tile.id],
                ).astype(tile.data_pyramid[resolution_level].dtype)

        self.intensity_adjusted[resolution_level] = True

    def calculate_intensity_scale_factors(
        self, resolution_level: int, percentile: int
    ):
        """
        Calculate the scale factors for normalising the intensity of the image.

        Parameters
        ----------
        resolution_level: int
            The resolution level to calculate the scale factors at.
        percentile: int
            The percentile based on which the normalisation is done.
        """
        num_tiles = len(self.tiles)
        scale_factors = np.ones((num_tiles, num_tiles))

        for tile_i in self.tiles:
            # Iterate through the neighbours of each tile
            print(f"Calculating scale factors for tile {tile_i.id}")
            for neighbour_id in tile_i.neighbours:
                tile_j = self.tiles[neighbour_id]
                overlap = self.overlaps[(tile_i.id, tile_j.id)]

                # Extract the overlapping data from both tiles
                i_overlap, j_overlap = overlap.extract_tile_overlaps(
                    resolution_level
                )

                # Calculate the percentile intensity of the overlapping data
                median_i = da.percentile(i_overlap.ravel(), percentile)
                median_j = da.percentile(j_overlap.ravel(), percentile)

                curr_scale_factor = (median_i / median_j).compute()
                scale_factors[tile_i.id][tile_j.id] = curr_scale_factor[0]

                # Adjust the tile intensity based on the scale factor
                tile_j.data_pyramid[resolution_level] = da.multiply(
                    tile_j.data_pyramid[resolution_level],
                    curr_scale_factor,
                ).astype(tile_j.data_pyramid[resolution_level].dtype)

        self.intensity_adjusted[resolution_level] = True
        # Calculate the product of the scale factors for each tile's neighbours
        # The product is the final scale factor for that tile
        self.scale_factors = np.prod(scale_factors, axis=0)

        return

    def interpolate_overlaps(self, resolution_level: int) -> None:
        """
        Interpolate the overlaps between the tiles at a given resolution level.

        Parameters
        ----------
        resolution_level: int
            The resolution level to interpolate the overlaps at.
        """
        tile_shape = self.tiles[0].data_pyramid[resolution_level].shape

        if self.overlaps_interpolated[resolution_level]:
            print("Overlaps already interpolated at this resolution scale.")
            return

        for tile_i in self.tiles[:-1]:
            # Iterate through each neighbour
            for neighbour_id in tile_i.neighbours:
                tile_j = self.tiles[neighbour_id]
                overlap = self.overlaps[(tile_i.id, tile_j.id)]

                overlap.linear_interpolation(resolution_level, tile_shape)

                print(
                    f"Done interpolating tile {tile_i.id}" f" and {tile_j.id}"
                )

        self.overlaps_interpolated[resolution_level] = True

    def fuse(
        self,
        output_path: Path,
        normalise_intensity: bool = False,
        interpolate: bool = False,
        downscale_factors: Tuple[int, int, int] = (1, 2, 2),
        chunk_shape: Tuple[int, int, int] = (256, 256, 256),
=======
    def fuse(
        self,
        output_file_name: str,
        downscale_factors: Tuple[int, int, int] = (1, 2, 2),
        chunk_shape: Tuple[int, int, int] = (128, 128, 128),
>>>>>>> ffa996aa
        pyramid_depth: int = 5,
        compression_method: str = "zstd",
        compression_level: int = 6,
    ) -> None:
        """
        Fuse the tiles into a single image and save it to the output file.

        Parameters
        ----------
<<<<<<< HEAD
        output_path: Path
            The name of the output file, suffix dictates the output file type.
            Accepts .zarr and .h5 extensions.
        normalise_intensity: bool, default: False
            Whether to normalise the intensity of the image.
        interpolate: bool, default: False
            Whether to interpolate the overlaps between the tiles.
=======
        output_file_name: str
            The name of the output file, suffix dictates the output file type.
            Accepts .zarr and .h5 extensions.
>>>>>>> ffa996aa
        downscale_factors: Tuple[int, int, int], default: (1, 2, 2)
            The factors to downscale the image by in the z, y, x dimensions.
        chunk_shape: Tuple[int, ...], default: (128, 128, 128)
            The shape of the chunks in the zarr file.
        pyramid_depth: int, default: 5
            The depth of the resolution pyramid.
        compression_method: str, default: "zstd"
            The compression algorithm to use (only used for zarr).
        compression_level: int, default: 6
            The compression level to use (only used for zarr).
        """
<<<<<<< HEAD
=======
        output_path = self.directory / output_file_name

>>>>>>> ffa996aa
        z_size, y_size, x_size = self.tiles[0].data_pyramid[0].shape
        # Calculate the shape of the fused image
        fused_image_shape: Tuple[int, int, int] = (
            max([tile.position[0] for tile in self.tiles]) + z_size,
            max([tile.position[1] for tile in self.tiles]) + y_size,
            max([tile.position[2] for tile in self.tiles]) + x_size,
        )

<<<<<<< HEAD
        if normalise_intensity:
            self.normalise_intensity(0, 80)

        if interpolate:
            self.interpolate_overlaps(0)

=======
>>>>>>> ffa996aa
        if output_path.suffix == ".zarr":
            self._fuse_to_zarr(
                output_path,
                fused_image_shape,
                downscale_factors,
                pyramid_depth,
                chunk_shape,
                compression_method,
                compression_level,
            )
        elif output_path.suffix == ".h5":
            self._fuse_to_bdv_h5(
                output_path,
                fused_image_shape,
                downscale_factors,
                pyramid_depth,
                chunk_shape,
            )
<<<<<<< HEAD
        elif output_path.suffix in [".tif", ".tiff"]:
            self._fuse_to_3d_tiff(output_path, fused_image_shape)
        elif output_path.is_dir():
            self._fuse_to_2d_tiff(output_path, fused_image_shape)
        else:
            raise ValueError(
                "Invalid output file type. "
                "Currently .zarr, .h5 and .tiff are supported."
=======
        else:
            raise ValueError(
                "Invalid output file type. "
                "Currently, .zarr and .h5 are supported."
>>>>>>> ffa996aa
            )

        print(f"Fused image saved to {output_path}")

    def _fuse_to_zarr(
        self,
        output_path: Path,
        fused_image_shape: Tuple[int, ...],
        downscale_factors: Tuple[int, int, int],
        pyramid_depth: int,
        chunk_shape: Tuple[int, ...],
        compression_method: str,
        compression_level: int,
    ) -> None:
        """
        Fuse the tiles in the ImageMosaic into a single image and save it as a
        zarr file.

        Parameters
        ----------
        output_path: Path
            The path of the output file.
        fused_image_shape: Tuple[int, ...]
            The shape of the fused image.
        downscale_factors: Tuple[int, int, int]
            The factors to downscale the image by in the z, y, x dimensions.
        pyramid_depth: int,
            The depth of the resolution pyramid.
        chunk_shape: Tuple[int, ...],
            The shape of the chunks in the zarr file.
        compression_method: str, default: "zstd"
            The compression algorithm to use.
        compression_level: int, default: 3
            The compression level to use.
        """
        z_size, y_size, x_size = self.tiles[0].data_pyramid[0].shape

        transformation_metadata, axes_metadata = (
            self._generate_metadata_for_zarr(pyramid_depth, downscale_factors)
        )

        fused_image_shape = (self.num_channels, *fused_image_shape)
        chunk_shape = (self.num_channels, *chunk_shape)

        store = zarr.NestedDirectoryStore(str(output_path))
        root = zarr.group(store=store)
        compressor = Blosc(
            cname=compression_method,
            clevel=compression_level,
            shuffle=Blosc.SHUFFLE,
        )

<<<<<<< HEAD
        fused_image_store = root.require_dataset(
            "0",
            shape=fused_image_shape,
            chunks=chunk_shape,
            dtype=self.tiles[0].data_pyramid[0].dtype,
=======
        fused_image_store = root.create(
            "0",
            shape=fused_image_shape,
            chunks=chunk_shape,
            dtype="i2",
>>>>>>> ffa996aa
            compressor=compressor,
        )

        # Place the tiles in reverse order of acquisition
        for tile in self.tiles[-1::-1]:
<<<<<<< HEAD
            position = (
                slice(tile.channel_id, tile.channel_id + 1),
                slice(tile.position[0], tile.position[0] + z_size),
                slice(tile.position[1], tile.position[1] + y_size),
                slice(tile.position[2], tile.position[2] + x_size),
            )
            tile.data_pyramid[0][da.newaxis, :].to_zarr(
                fused_image_store, region=position
            )
=======
            fused_image_store[
                tile.channel_id,
                tile.position[0] : tile.position[0] + z_size,
                tile.position[1] : tile.position[1] + y_size,
                tile.position[2] : tile.position[2] + x_size,
            ] = tile.data_pyramid[0].compute()
>>>>>>> ffa996aa

            print(f"Done tile {tile.id}")

        for i in range(1, len(transformation_metadata)):
            prev_resolution = da.from_zarr(
                root[str(i - 1)], chunks=chunk_shape
            )

            factors = (1, *downscale_factors)
            downsampled_image = downscale_nearest(prev_resolution, factors)
<<<<<<< HEAD
=======

>>>>>>> ffa996aa
            downsampled_shape = downsampled_image.shape
            downsampled_store = root.require_dataset(
                f"{i}",
                shape=downsampled_shape,
                chunks=chunk_shape,
<<<<<<< HEAD
                dtype=prev_resolution.dtype,
=======
                dtype="i2",
>>>>>>> ffa996aa
                compressor=compressor,
            )
            downsampled_image.to_zarr(downsampled_store)

            print(f"Done resolution {i}")

        # Create the datasets containing the correct scaling transforms
        datasets = []
        for i, transform in enumerate(transformation_metadata):
            datasets.append(
                {"path": f"{i}", "coordinateTransformations": transform}
            )

        write_multiscales_metadata(
            group=root,
            datasets=datasets,
            axes=axes_metadata,
        )

        channel_thresholds = self.calculate_contrast_max()
        # Create the channels attribute
        channels = []
        for i, name in enumerate(self.channel_names):
            channels.append(
                {
                    "active": True,
                    "color": "FFFFFF",
                    "label": name,
                    "window": {
                        "start": 0,
                        "end": channel_thresholds[name] * 1.5,
                        "min": 0,
                        "max": 65535,
                    },
                }
            )

        root.attrs["omero"] = {"channels": channels}

    def _fuse_to_bdv_h5(
        self,
        output_path: Path,
<<<<<<< HEAD
        fused_image_shape: Tuple[int, ...],
        downscale_factors: Tuple[int, int, int],
        pyramid_depth,
        chunk_shape: Tuple[int, ...],
=======
        fused_image_shape: Tuple[int, int, int],
        downscale_factors: Tuple[int, int, int],
        pyramid_depth,
        chunk_shape: Tuple[int, int, int],
>>>>>>> ffa996aa
    ) -> None:
        """
        Fuse the tiles in the ImageMosaic into a single image and save it as a
        Big Data Viewer h5 file.

        Parameters
        ----------
        output_path: Path
            The path of the output file.
        fused_image_shape: Tuple[int, ...]
            The shape of the fused image.
        downscale_factors: Tuple[int, int, int],
            The factors to downscale the image by in the z, y, x dimensions.
        pyramid_depth: int,
            The depth of the resolution pyramid.
        chunk_shape: Tuple[int, int, int],
            The shape of the chunks in the h5 file.
        """
        z_size, y_size, x_size = self.tiles[0].data_pyramid[0].shape
        output_file = h5py.File(output_path, mode="w")

        # Metadata is in x, y, z order for Big Data Viewer
<<<<<<< HEAD
        downscale_factors_array = np.array(downscale_factors, dtype=np.int16)
=======
        downscale_factors_array = np.array(downscale_factors)
>>>>>>> ffa996aa
        resolutions = np.ones((pyramid_depth, 3), dtype=np.int16)

        for i in range(1, pyramid_depth):
            resolutions[i, :] = downscale_factors_array[-1::-1] ** i

<<<<<<< HEAD
        da_list: List[List[da.Array]] = []
=======
        channel_ds_list: List[List[h5py.Dataset]] = []
>>>>>>> ffa996aa
        for i in range(self.num_channels):
            # Write the resolutions and subdivisions for each channel
            temp_chunk_shape = chunk_shape
            output_file.require_dataset(
                f"s{i:02}/resolutions",
                data=resolutions,
                dtype="i2",
                shape=resolutions.shape,
            )
            output_file.create_dataset(
                f"s{i:02}/subdivisions",
                dtype="i2",
                shape=resolutions.shape,
            )

            if np.any(np.array(fused_image_shape) < temp_chunk_shape):
                temp_chunk_shape = fused_image_shape

<<<<<<< HEAD
            # Create the dask arrays for each resolution level
            sub_list: List[da.Array] = [
                da.zeros(
                    fused_image_shape, dtype="i2", chunks=temp_chunk_shape
                )
            ]

=======
            # Create the datasets for each resolution level
            ds_list: List[h5py.Dataset] = []
            ds = output_file.require_dataset(
                f"t00000/s{i:02}/0/cells",
                shape=fused_image_shape,
                chunks=temp_chunk_shape,
                dtype="i2",
            )
            ds_list.append(ds)
>>>>>>> ffa996aa
            # Set the chunk shape for the first resolution level
            # Flip the shape to match the x, y, z order
            output_file[f"s{i:02}/subdivisions"][0] = temp_chunk_shape[::-1]
            new_shape = fused_image_shape

            for j in range(1, len(resolutions)):
<<<<<<< HEAD
                new_shape = calculate_downsampled_image_coordinates(
=======
                new_shape = calculate_downsampled_image_shape(
>>>>>>> ffa996aa
                    new_shape, downscale_factors
                )

                if np.any(np.array(new_shape) < temp_chunk_shape):
                    temp_chunk_shape = new_shape

<<<<<<< HEAD
                sub_list.append(
                    da.zeros(new_shape, dtype="i2", chunks=temp_chunk_shape)
                )

=======
                down_ds = output_file.require_dataset(
                    f"t00000/s{i:02}/{j}/cells",
                    shape=new_shape,
                    chunks=temp_chunk_shape,
                    dtype="i2",
                )

                ds_list.append(down_ds)
>>>>>>> ffa996aa
                # Set the chunk shape for the other resolution levels
                # Flip the shape to match the x, y, z order
                output_file[f"s{i:02}/subdivisions"][j] = temp_chunk_shape[
                    ::-1
                ]

<<<<<<< HEAD
            # channel_ds_list.append(ds_list)
            da_list.append(sub_list)

        # Close the output file to let Dask deal with writing to it
        output_file.close()

        for tile in self.tiles[-1::-1]:
            scaled_position: Tuple[slice, ...] = (
                slice(tile.position[0], tile.position[0] + z_size),
                slice(tile.position[1], tile.position[1] + y_size),
                slice(tile.position[2], tile.position[2] + x_size),
            )
            da_list[tile.channel_id][0][scaled_position] = tile.data_pyramid[0]

            for i in range(1, pyramid_depth):
                curr_factors = resolutions[i][-1::-1]
                scaled_position_start = (
                    calculate_downsampled_image_coordinates(
                        tile.position, curr_factors
                    )
                )
                scaled_shape = calculate_downsampled_image_coordinates(
                    tile.data_pyramid[0].shape, curr_factors
                )
                steps = tuple(
                    slice(sc.start, sc.stop, factor)
                    for sc, factor in zip(scaled_position, downscale_factors)
                )
                scaled_position = tuple(
                    slice(pos, pos + size)
                    for pos, size in zip(scaled_position_start, scaled_shape)
                )
                da_list[tile.channel_id][i][scaled_position] = da_list[
                    tile.channel_id
                ][i - 1][steps]

            print(f"Done tile {tile.id}")

        for i in range(len(da_list)):
            write_dict = {
                f"t00000/s{i:02}/{j}/cells": da_list[i][j]
                for j in range(pyramid_depth)
            }

            da.to_hdf5(output_path, write_dict)

=======
            channel_ds_list.append(ds_list)

        # Place the tiles in reverse order of acquisition
        for tile in self.tiles[-1::-1]:
            current_tile_data = tile.data_pyramid[0].compute()
            channel_ds_list[tile.channel_id][0][
                tile.position[0] : tile.position[0] + z_size,
                tile.position[1] : tile.position[1] + y_size,
                tile.position[2] : tile.position[2] + x_size,
            ] = current_tile_data

            # Use a simple downsample for the other resolutions
            for i in range(1, len(resolutions)):
                scaled_position = tile.position // resolutions[i, -1::-1]
                scaled_size = (
                    (z_size + (resolutions[i][2] > 1)) // resolutions[i][2],
                    (y_size + (resolutions[i][1] > 1)) // resolutions[i][1],
                    (x_size + (resolutions[i][0] > 1)) // resolutions[i][0],
                )
                channel_ds_list[tile.channel_id][i][
                    scaled_position[0] : scaled_position[0] + scaled_size[0],
                    scaled_position[1] : scaled_position[1] + scaled_size[1],
                    scaled_position[2] : scaled_position[2] + scaled_size[2],
                ] = current_tile_data[
                    :: resolutions[i][2],
                    :: resolutions[i][1],
                    :: resolutions[i][0],
                ]

            print(f"Done tile {tile.id}")

>>>>>>> ffa996aa
        assert self.xml_path is not None

        self._write_bdv_xml(
            output_path.with_suffix(".xml"),
            output_path,
            fused_image_shape,
        )

<<<<<<< HEAD
    def _fuse_to_3d_tiff(
        self, output_path: Path, fused_image_shape: Tuple[int, ...]
    ) -> None:
        """
        Fuse the tiles in the ImageMosaic into a single image and save it as a
        TIFF file.

        Parameters
        ----------
        output_path: Path
            The path of the output file.
        fused_image_shape: Tuple[int, ...]
            The shape of the fused image.
        """
        z_size, y_size, x_size = self.tiles[0].data_pyramid[0].shape
        batch_size = 16

        batched_image_shape = (batch_size, *fused_image_shape[1:])
        tiff_writers = []

        if self.num_channels > 1:
            for i in range(self.num_channels):
                curr_channel_path = output_path.with_stem(
                    f"{output_path.stem}_{self.channel_names[i]}"
                )
                tiff_writers.append(
                    tifffile.TiffWriter(curr_channel_path, imagej=True)
                )
        else:
            tiff_writers.append(tifffile.TiffWriter(output_path, imagej=True))

        # First set of planes will not always write batch_number of planes as
        # there's a z-shift for each tile
        for i in range(self.num_channels - 1, -1, -1):
            fused_image_buffer = np.zeros(batched_image_shape, dtype=np.int16)
            for tile in self.tiles[-1::-1]:
                # Place the tiles in reverse order of acquisition
                # For the current channel
                if tile.channel_id != i:
                    continue

                fused_image_buffer[
                    tile.position[0] : batch_size,
                    tile.position[1] : tile.position[1] + y_size,
                    tile.position[2] : tile.position[2] + x_size,
                ] = tile.data_pyramid[0][
                    0 : batch_size - tile.position[0]
                ].compute()

            for plane in fused_image_buffer:
                tiff_writers[i].write(
                    plane[np.newaxis, ...],
                    contiguous=True,
                    resolution=(self.x_y_resolution, self.x_y_resolution),
                    metadata={"spacing": self.z_resolution, "unit": "um"},
                )

            for j in range(batch_size, fused_image_shape[0], batch_size):
                # Place the tiles in reverse order of acquisition
                fused_image_buffer = np.zeros(
                    batched_image_shape, dtype=np.int16
                )
                max_num_planes = 0
                for tile in self.tiles[-1::-1]:
                    # Place the tiles in reverse order of acquisition
                    # For the current channel
                    if tile.channel_id != i:
                        continue

                    adjusted_start = j - tile.position[0]
                    adjusted_end = min(adjusted_start + batch_size, z_size)
                    num_planes = adjusted_end - adjusted_start
                    max_num_planes = max(max_num_planes, num_planes)

                    fused_image_buffer[
                        :num_planes,
                        tile.position[1] : tile.position[1] + y_size,
                        tile.position[2] : tile.position[2] + x_size,
                    ] = tile.data_pyramid[0][
                        adjusted_start:adjusted_end
                    ].compute()

                for plane in fused_image_buffer[:max_num_planes]:
                    tiff_writers[i].write(
                        plane[np.newaxis, ...],
                        contiguous=True,
                        resolution=(self.x_y_resolution, self.x_y_resolution),
                        metadata={"spacing": self.z_resolution, "unit": "um"},
                    )

            tiff_writers[i].close()

    def _fuse_to_2d_tiff(
        self, output_path: Path, fused_image_shape: Tuple[int, ...]
    ):
        """
        Fuse the tiles in the ImageMosaic and save them as a stack of 2D TIFF
        files. Each TIFF file contains a single plane. Each channel is saved in
        a separate directory. The files are appended with the slice number.

        Parameters
        ----------
        output_path : Path
            The path of the output file (must be a directory).
        fused_image_shape : Tuple[int, ...]
            The shape of the fused image.
        """
        z_size, y_size, x_size = self.tiles[0].data_pyramid[0].shape
        batch_size = 16

        batched_image_shape = (batch_size, *fused_image_shape[1:])

        channel_paths: List[Path] = []
        for channel_name in self.channel_names:
            channel_path = output_path / channel_name
            channel_path.mkdir(parents=True, exist_ok=True)
            channel_paths.append(channel_path)

        assert self.h5_path

        # First set of planes will not always write batch_number of planes as
        # there's a z-shift for each tile
        for i in range(self.num_channels - 1, -1, -1):
            fused_image_buffer = np.zeros(batched_image_shape, dtype=np.int16)
            for tile in self.tiles[-1::-1]:
                # Place the tiles in reverse order of acquisition
                # For the current channel
                if tile.channel_id != i:
                    continue

                fused_image_buffer[
                    tile.position[0] : batch_size,
                    tile.position[1] : tile.position[1] + y_size,
                    tile.position[2] : tile.position[2] + x_size,
                ] = tile.data_pyramid[0][
                    0 : batch_size - tile.position[0]
                ].compute()

            for idx, plane in enumerate(fused_image_buffer):
                file_name = channel_paths[i] / f"{self.h5_path.stem}_{idx}.tif"
                tifffile.imwrite(
                    file_name,
                    plane,
                    resolution=(self.x_y_resolution, self.x_y_resolution),
                )

            for j in range(batch_size, fused_image_shape[0], batch_size):
                # Place the tiles in reverse order of acquisition
                fused_image_buffer = np.zeros(
                    batched_image_shape, dtype=np.int16
                )
                max_num_planes = 0
                for tile in self.tiles[-1::-1]:
                    # Place the tiles in reverse order of acquisition
                    # For the current channel
                    if tile.channel_id != i:
                        continue

                    adjusted_start = j - tile.position[0]
                    adjusted_end = min(adjusted_start + batch_size, z_size)
                    num_planes = adjusted_end - adjusted_start
                    max_num_planes = max(max_num_planes, num_planes)

                    fused_image_buffer[
                        :num_planes,
                        tile.position[1] : tile.position[1] + y_size,
                        tile.position[2] : tile.position[2] + x_size,
                    ] = tile.data_pyramid[0][
                        adjusted_start:adjusted_end
                    ].compute()

                for idx, plane in enumerate(
                    fused_image_buffer[:max_num_planes]
                ):
                    file_name = (
                        channel_paths[i] / f"{self.h5_path.stem}_{j+idx}.tif"
                    )
                    tifffile.imwrite(
                        file_name,
                        plane,
                        resolution=(self.x_y_resolution, self.x_y_resolution),
                    )
=======
        output_file.close()
>>>>>>> ffa996aa

    def _generate_metadata_for_zarr(
        self,
        pyramid_depth: int,
        downscale_factors: Tuple[int, int, int],
    ) -> Tuple[List[List[Dict]], List[Dict]]:
        """
        Prepare the metadata for a zarr file. The metadata conforms to the
        OME-Zarr specification (https://ngff.openmicroscopy.org/latest/).

        Generates the coordinate transformations and axes metadata to be
        written to the fused zarr file.
        Parameters
        ----------
        pyramid_depth: int
            The depth of the resolution pyramid.
        downscale_factors: Tuple[int, int, int]
            The factors to downscale the image by in the z, y, x dimensions.

        Returns
        -------
        Tuple[List[List[Dict]], List[Dict]]
            A tuple with the coordinate transformations and axes metadata.
        """
        axes = [
            {"name": "c", "type": "channel"},
            {"name": "z", "type": "space", "unit": "micrometer"},
            {"name": "y", "type": "space", "unit": "micrometer"},
            {"name": "x", "type": "space", "unit": "micrometer"},
        ]

        coordinate_transformations = []
        for i in range(pyramid_depth):
            coordinate_transformations.append(
                [
                    {
                        "type": "scale",
                        "scale": [
                            1.0,
                            self.z_resolution * downscale_factors[0] ** i,
                            self.x_y_resolution * downscale_factors[1] ** i,
                            self.x_y_resolution * downscale_factors[2] ** i,
                        ],
                    }
                ]
            )

        return coordinate_transformations, axes

    def _write_bdv_xml(
        self,
        output_xml_path: Path,
        hdf5_path: Path,
        image_size: Tuple[int, ...],
    ) -> None:
        """
        Write a Big Data Viewer (BDV) XML file.

        Parameters
        ----------
        output_xml_path: Path
            The path to the output BDV XML file.
        hdf5_path:
            The path to the output HDF5 file.
        image_size:
            The size of the image in pixels.
        """
        if self.xml_path is None:
            raise ValueError("No input XML file provided.")

        input_tree = ET.parse(self.xml_path)
        input_root = input_tree.getroot()
        base_path = safe_find(input_root, ".//BasePath")

        root = ET.Element("SpimData", version="0.2")
        root.append(base_path)

        sequence_desc = ET.SubElement(root, "SequenceDescription")

        image_loader = safe_find(input_root, ".//ImageLoader")
        hdf5_path_node = safe_find(image_loader, ".//hdf5")
        # Replace the hdf5 path with the new relative path
        hdf5_path_node.text = str(hdf5_path.name)
        sequence_desc.append(image_loader)

        view_setup = safe_find(input_root, ".//ViewSetup")
        # Replace the size of the image with the new size
        # The image shape is in z,y,x order,
        # metadata needs to be in x,y,z order
        view_setup[2].text = f"{image_size[2]} {image_size[1]} {image_size[0]}"

        view_setups = ET.SubElement(sequence_desc, "ViewSetups")
        view_setups.append(view_setup)

        # Add the view setups for the other channels
        for i in range(1, self.num_channels):
            view_setup_copy = copy.deepcopy(view_setup)
            view_setup_copy[0].text = f"{i}"
            view_setup_copy[1].text = f"setup {i}"
            view_setup_copy[4][1].text = f"{i}"
            view_setups.append(view_setup_copy)

        attributes_illumination = safe_find(
            input_root, ".//Attributes[@name='illumination']"
        )
        view_setups.append(attributes_illumination)

        attributes_channel = safe_find(
            input_root, ".//Attributes[@name='channel']"
        )
        view_setups.append(attributes_channel)

        attributes_tiles = ET.SubElement(
            view_setups, "Attributes", name="tile"
        )
        tile = safe_find(input_root, ".//Tile/[id='0']")
        attributes_tiles.append(tile)

        attributes_angles = safe_find(
            input_root, ".//Attributes[@name='angle']"
        )
        view_setups.append(attributes_angles)

        timepoints = safe_find(input_root, ".//Timepoints")
        sequence_desc.append(timepoints)

        # Missing views are not necessary for the BDV XML
        # May not be present in all BDV XML files
        try:
            missing_views = safe_find(input_root, ".//MissingViews")
            sequence_desc.append(missing_views)
        except ValueError as e:
            print(e)

        view_registrations = ET.SubElement(root, "ViewRegistrations")

        # Write the calibrations for each channel
        # Allows BDV to convert pixel coordinates to physical coordinates
        for i in range(self.num_channels):
            view_registration = ET.SubElement(
                view_registrations,
                "ViewRegistration",
                attrib={"timepoint": "0", "setup": f"{i}"},
            )
            calibration = safe_find(
                input_root, ".//ViewTransform/[Name='calibration']"
            )
            view_registration.append(calibration)

        tree = ET.ElementTree(root)
        # Add a two space indentation to the file
        ET.indent(tree, space="  ")
        tree.write(output_xml_path, encoding="utf-8", xml_declaration=True)

    def calculate_contrast_max(
        self, pyramid_level: int = 3
    ) -> Dict[str, float]:
        """
        Calculate the appropriate contrast max for each channel.

        The 99th percentile of the middle slice of each tile is calculated.
        The maximum of these values is taken as the threshold for each channel.

        Parameters
        ----------
        pyramid_level: int
            The pyramid level at which the contrast max is to be calculated.

        Returns
        -------
        Dict[str, float]
            A dictionary containing the channel names as keys
            and the contrast maxes as values.
        """
        middle_slice_index = (
            self.tiles[0].data_pyramid[pyramid_level].shape[0] // 2
        )
        thresholds: Dict[str, List[float]] = {}

        for tile in self.tiles:
            tile_data = tile.data_pyramid[pyramid_level]
            curr_threshold = np.percentile(
                tile_data[middle_slice_index].ravel(), 99
            ).compute()[0]
<<<<<<< HEAD
            assert tile.channel_name
=======
>>>>>>> ffa996aa
            threshold_list = thresholds.get(tile.channel_name, [])
            threshold_list.append(curr_threshold)
            thresholds[tile.channel_name] = threshold_list

        final_thresholds: Dict[str, float] = {
            channel: np.max(thresholds.get(channel))
            for channel, threshold_value in thresholds.items()
        }

        return final_thresholds


<<<<<<< HEAD
def _write_chunk_zarr(chunk, fused_image_store, block_info=None):
    array_location = block_info[0]["array-location"]
    fused_image_store[
        array_location[0][0] : array_location[0][1],
        array_location[1][0] : array_location[1][1],
        array_location[2][0] : array_location[2][1],
    ] = chunk


def calculate_downsampled_image_coordinates(
    image_shape: Sequence[int], downscale_factors: Sequence[int]
) -> Tuple[int, ...]:
    new_shape = tuple(
        (curr_dim + (factor > 1)) // factor
        for curr_dim, factor in zip(image_shape, downscale_factors)
=======
def calculate_downsampled_image_shape(
    image_shape: Tuple[int, int, int], downscale_factors: Tuple[int, int, int]
) -> Tuple[int, int, int]:
    new_shape = (
        (image_shape[0] + (downscale_factors[0] > 1)) // downscale_factors[0],
        (image_shape[1] + (downscale_factors[1] > 1)) // downscale_factors[1],
        (image_shape[2] + (downscale_factors[2] > 1)) // downscale_factors[2],
>>>>>>> ffa996aa
    )

    return new_shape<|MERGE_RESOLUTION|>--- conflicted
+++ resolved
@@ -1,8 +1,5 @@
 import copy
-<<<<<<< HEAD
 from collections.abc import Sequence
-=======
->>>>>>> ffa996aa
 from pathlib import Path
 from time import sleep
 from typing import Dict, List, Optional, Tuple
@@ -12,10 +9,7 @@
 import h5py
 import numpy as np
 import numpy.typing as npt
-<<<<<<< HEAD
 import tifffile
-=======
->>>>>>> ffa996aa
 import zarr
 from numcodecs import Blosc
 from ome_zarr.dask_utils import downscale_nearest
@@ -343,31 +337,31 @@
 
         Parameters
         ----------
-        fiji_path: Path
+        fiji_path : Path
             The path to the Fiji application.
-        resolution_level: int
+        resolution_level : int
             The resolution level to stitch the tiles at.
-        selected_channel: str
+        selected_channel : str
             The name of the channel to stitch.
-        min_r: float
+        min_r : float
             The minimum correlation coefficient for a link to be accepted.
             Default is 0.7.
-        max_r: float
+        max_r : float
             The maximum Pearson coefficient for a link to be accepted.
             Default is 1.0.
-        max_shift_x: float
+        max_shift_x : float
             The maximum shift in the x-dimension for a link to be accepted.
             Default is 100.0.
-        max_shift_y: float
+        max_shift_y : float
             The maximum shift in the y-dimension for a link to be accepted.
             Default is 100.0.
-        max_shift_z: float
+        max_shift_z : float
             The maximum shift in the z-dimension for a link to be accepted.
             Default is 100.0.
-        relative: float
+        relative : float
             The relative threshold for a link to be accepted.
             Default is 2.5.
-        absolute: float
+        absolute : float
             The absolute threshold for a link to be accepted.
             Default is 3.5.
         """
@@ -422,7 +416,6 @@
             stitched_position = stitched_translations[tile.id]
             tile.position = stitched_position
 
-<<<<<<< HEAD
     def reload_resolution_pyramid_level(self, resolution_level: int) -> None:
         """
         Reload the data for a given resolution level.
@@ -608,13 +601,6 @@
         interpolate: bool = False,
         downscale_factors: Tuple[int, int, int] = (1, 2, 2),
         chunk_shape: Tuple[int, int, int] = (256, 256, 256),
-=======
-    def fuse(
-        self,
-        output_file_name: str,
-        downscale_factors: Tuple[int, int, int] = (1, 2, 2),
-        chunk_shape: Tuple[int, int, int] = (128, 128, 128),
->>>>>>> ffa996aa
         pyramid_depth: int = 5,
         compression_method: str = "zstd",
         compression_level: int = 6,
@@ -624,7 +610,6 @@
 
         Parameters
         ----------
-<<<<<<< HEAD
         output_path: Path
             The name of the output file, suffix dictates the output file type.
             Accepts .zarr and .h5 extensions.
@@ -632,11 +617,6 @@
             Whether to normalise the intensity of the image.
         interpolate: bool, default: False
             Whether to interpolate the overlaps between the tiles.
-=======
-        output_file_name: str
-            The name of the output file, suffix dictates the output file type.
-            Accepts .zarr and .h5 extensions.
->>>>>>> ffa996aa
         downscale_factors: Tuple[int, int, int], default: (1, 2, 2)
             The factors to downscale the image by in the z, y, x dimensions.
         chunk_shape: Tuple[int, ...], default: (128, 128, 128)
@@ -648,11 +628,6 @@
         compression_level: int, default: 6
             The compression level to use (only used for zarr).
         """
-<<<<<<< HEAD
-=======
-        output_path = self.directory / output_file_name
-
->>>>>>> ffa996aa
         z_size, y_size, x_size = self.tiles[0].data_pyramid[0].shape
         # Calculate the shape of the fused image
         fused_image_shape: Tuple[int, int, int] = (
@@ -661,15 +636,12 @@
             max([tile.position[2] for tile in self.tiles]) + x_size,
         )
 
-<<<<<<< HEAD
         if normalise_intensity:
             self.normalise_intensity(0, 80)
 
         if interpolate:
             self.interpolate_overlaps(0)
 
-=======
->>>>>>> ffa996aa
         if output_path.suffix == ".zarr":
             self._fuse_to_zarr(
                 output_path,
@@ -688,7 +660,6 @@
                 pyramid_depth,
                 chunk_shape,
             )
-<<<<<<< HEAD
         elif output_path.suffix in [".tif", ".tiff"]:
             self._fuse_to_3d_tiff(output_path, fused_image_shape)
         elif output_path.is_dir():
@@ -697,12 +668,6 @@
             raise ValueError(
                 "Invalid output file type. "
                 "Currently .zarr, .h5 and .tiff are supported."
-=======
-        else:
-            raise ValueError(
-                "Invalid output file type. "
-                "Currently, .zarr and .h5 are supported."
->>>>>>> ffa996aa
             )
 
         print(f"Fused image saved to {output_path}")
@@ -755,25 +720,16 @@
             shuffle=Blosc.SHUFFLE,
         )
 
-<<<<<<< HEAD
         fused_image_store = root.require_dataset(
             "0",
             shape=fused_image_shape,
             chunks=chunk_shape,
             dtype=self.tiles[0].data_pyramid[0].dtype,
-=======
-        fused_image_store = root.create(
-            "0",
-            shape=fused_image_shape,
-            chunks=chunk_shape,
-            dtype="i2",
->>>>>>> ffa996aa
             compressor=compressor,
         )
 
         # Place the tiles in reverse order of acquisition
         for tile in self.tiles[-1::-1]:
-<<<<<<< HEAD
             position = (
                 slice(tile.channel_id, tile.channel_id + 1),
                 slice(tile.position[0], tile.position[0] + z_size),
@@ -783,14 +739,6 @@
             tile.data_pyramid[0][da.newaxis, :].to_zarr(
                 fused_image_store, region=position
             )
-=======
-            fused_image_store[
-                tile.channel_id,
-                tile.position[0] : tile.position[0] + z_size,
-                tile.position[1] : tile.position[1] + y_size,
-                tile.position[2] : tile.position[2] + x_size,
-            ] = tile.data_pyramid[0].compute()
->>>>>>> ffa996aa
 
             print(f"Done tile {tile.id}")
 
@@ -801,20 +749,12 @@
 
             factors = (1, *downscale_factors)
             downsampled_image = downscale_nearest(prev_resolution, factors)
-<<<<<<< HEAD
-=======
-
->>>>>>> ffa996aa
             downsampled_shape = downsampled_image.shape
             downsampled_store = root.require_dataset(
                 f"{i}",
                 shape=downsampled_shape,
                 chunks=chunk_shape,
-<<<<<<< HEAD
                 dtype=prev_resolution.dtype,
-=======
-                dtype="i2",
->>>>>>> ffa996aa
                 compressor=compressor,
             )
             downsampled_image.to_zarr(downsampled_store)
@@ -857,17 +797,10 @@
     def _fuse_to_bdv_h5(
         self,
         output_path: Path,
-<<<<<<< HEAD
         fused_image_shape: Tuple[int, ...],
         downscale_factors: Tuple[int, int, int],
         pyramid_depth,
         chunk_shape: Tuple[int, ...],
-=======
-        fused_image_shape: Tuple[int, int, int],
-        downscale_factors: Tuple[int, int, int],
-        pyramid_depth,
-        chunk_shape: Tuple[int, int, int],
->>>>>>> ffa996aa
     ) -> None:
         """
         Fuse the tiles in the ImageMosaic into a single image and save it as a
@@ -890,21 +823,13 @@
         output_file = h5py.File(output_path, mode="w")
 
         # Metadata is in x, y, z order for Big Data Viewer
-<<<<<<< HEAD
         downscale_factors_array = np.array(downscale_factors, dtype=np.int16)
-=======
-        downscale_factors_array = np.array(downscale_factors)
->>>>>>> ffa996aa
         resolutions = np.ones((pyramid_depth, 3), dtype=np.int16)
 
         for i in range(1, pyramid_depth):
             resolutions[i, :] = downscale_factors_array[-1::-1] ** i
 
-<<<<<<< HEAD
         da_list: List[List[da.Array]] = []
-=======
-        channel_ds_list: List[List[h5py.Dataset]] = []
->>>>>>> ffa996aa
         for i in range(self.num_channels):
             # Write the resolutions and subdivisions for each channel
             temp_chunk_shape = chunk_shape
@@ -923,7 +848,6 @@
             if np.any(np.array(fused_image_shape) < temp_chunk_shape):
                 temp_chunk_shape = fused_image_shape
 
-<<<<<<< HEAD
             # Create the dask arrays for each resolution level
             sub_list: List[da.Array] = [
                 da.zeros(
@@ -931,56 +855,29 @@
                 )
             ]
 
-=======
-            # Create the datasets for each resolution level
-            ds_list: List[h5py.Dataset] = []
-            ds = output_file.require_dataset(
-                f"t00000/s{i:02}/0/cells",
-                shape=fused_image_shape,
-                chunks=temp_chunk_shape,
-                dtype="i2",
-            )
-            ds_list.append(ds)
->>>>>>> ffa996aa
             # Set the chunk shape for the first resolution level
             # Flip the shape to match the x, y, z order
             output_file[f"s{i:02}/subdivisions"][0] = temp_chunk_shape[::-1]
             new_shape = fused_image_shape
 
             for j in range(1, len(resolutions)):
-<<<<<<< HEAD
                 new_shape = calculate_downsampled_image_coordinates(
-=======
-                new_shape = calculate_downsampled_image_shape(
->>>>>>> ffa996aa
                     new_shape, downscale_factors
                 )
 
                 if np.any(np.array(new_shape) < temp_chunk_shape):
                     temp_chunk_shape = new_shape
 
-<<<<<<< HEAD
                 sub_list.append(
                     da.zeros(new_shape, dtype="i2", chunks=temp_chunk_shape)
                 )
 
-=======
-                down_ds = output_file.require_dataset(
-                    f"t00000/s{i:02}/{j}/cells",
-                    shape=new_shape,
-                    chunks=temp_chunk_shape,
-                    dtype="i2",
-                )
-
-                ds_list.append(down_ds)
->>>>>>> ffa996aa
                 # Set the chunk shape for the other resolution levels
                 # Flip the shape to match the x, y, z order
                 output_file[f"s{i:02}/subdivisions"][j] = temp_chunk_shape[
                     ::-1
                 ]
 
-<<<<<<< HEAD
             # channel_ds_list.append(ds_list)
             da_list.append(sub_list)
 
@@ -1027,39 +924,6 @@
 
             da.to_hdf5(output_path, write_dict)
 
-=======
-            channel_ds_list.append(ds_list)
-
-        # Place the tiles in reverse order of acquisition
-        for tile in self.tiles[-1::-1]:
-            current_tile_data = tile.data_pyramid[0].compute()
-            channel_ds_list[tile.channel_id][0][
-                tile.position[0] : tile.position[0] + z_size,
-                tile.position[1] : tile.position[1] + y_size,
-                tile.position[2] : tile.position[2] + x_size,
-            ] = current_tile_data
-
-            # Use a simple downsample for the other resolutions
-            for i in range(1, len(resolutions)):
-                scaled_position = tile.position // resolutions[i, -1::-1]
-                scaled_size = (
-                    (z_size + (resolutions[i][2] > 1)) // resolutions[i][2],
-                    (y_size + (resolutions[i][1] > 1)) // resolutions[i][1],
-                    (x_size + (resolutions[i][0] > 1)) // resolutions[i][0],
-                )
-                channel_ds_list[tile.channel_id][i][
-                    scaled_position[0] : scaled_position[0] + scaled_size[0],
-                    scaled_position[1] : scaled_position[1] + scaled_size[1],
-                    scaled_position[2] : scaled_position[2] + scaled_size[2],
-                ] = current_tile_data[
-                    :: resolutions[i][2],
-                    :: resolutions[i][1],
-                    :: resolutions[i][0],
-                ]
-
-            print(f"Done tile {tile.id}")
-
->>>>>>> ffa996aa
         assert self.xml_path is not None
 
         self._write_bdv_xml(
@@ -1068,7 +932,6 @@
             fused_image_shape,
         )
 
-<<<<<<< HEAD
     def _fuse_to_3d_tiff(
         self, output_path: Path, fused_image_shape: Tuple[int, ...]
     ) -> None:
@@ -1251,9 +1114,6 @@
                         plane,
                         resolution=(self.x_y_resolution, self.x_y_resolution),
                     )
-=======
-        output_file.close()
->>>>>>> ffa996aa
 
     def _generate_metadata_for_zarr(
         self,
@@ -1438,10 +1298,7 @@
             curr_threshold = np.percentile(
                 tile_data[middle_slice_index].ravel(), 99
             ).compute()[0]
-<<<<<<< HEAD
             assert tile.channel_name
-=======
->>>>>>> ffa996aa
             threshold_list = thresholds.get(tile.channel_name, [])
             threshold_list.append(curr_threshold)
             thresholds[tile.channel_name] = threshold_list
@@ -1454,7 +1311,6 @@
         return final_thresholds
 
 
-<<<<<<< HEAD
 def _write_chunk_zarr(chunk, fused_image_store, block_info=None):
     array_location = block_info[0]["array-location"]
     fused_image_store[
@@ -1470,15 +1326,6 @@
     new_shape = tuple(
         (curr_dim + (factor > 1)) // factor
         for curr_dim, factor in zip(image_shape, downscale_factors)
-=======
-def calculate_downsampled_image_shape(
-    image_shape: Tuple[int, int, int], downscale_factors: Tuple[int, int, int]
-) -> Tuple[int, int, int]:
-    new_shape = (
-        (image_shape[0] + (downscale_factors[0] > 1)) // downscale_factors[0],
-        (image_shape[1] + (downscale_factors[1] > 1)) // downscale_factors[1],
-        (image_shape[2] + (downscale_factors[2] > 1)) // downscale_factors[2],
->>>>>>> ffa996aa
     )
 
     return new_shape