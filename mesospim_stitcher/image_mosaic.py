from pathlib import Path
from time import sleep
from typing import Dict, List, Tuple

import dask.array as da
import h5py
import numpy as np
import numpy.typing as npt
import zarr
from numcodecs import Blosc, blosc
from ome_zarr.dask_utils import downscale_nearest
from ome_zarr.writer import write_multiscales_metadata
from rich.progress import Progress

from mesospim_stitcher.big_stitcher_bridge import run_big_stitcher
from mesospim_stitcher.file_utils import (
    check_mesospim_directory,
    create_pyramid_bdv_h5,
    get_slice_attributes,
    parse_mesospim_metadata,
    write_big_stitcher_tile_config,
)
from mesospim_stitcher.fuse import get_big_stitcher_transforms
from mesospim_stitcher.tile import Overlap, Tile

DOWNSAMPLE_ARRAY = np.array(
    [[1, 1, 1], [2, 2, 2], [4, 4, 4], [8, 8, 8], [16, 16, 16]]
)
SUBDIVISION_ARRAY = np.array(
    [[32, 32, 16], [32, 32, 16], [32, 32, 16], [32, 32, 16], [32, 32, 16]]
)


class ImageMosaic:
    def __init__(self, directory: Path):
        self.directory: Path = directory
        self.xml_path: Path | None = None
        self.meta_path: Path | None = None
        self.h5_path: Path | None = None
        self.tile_config_path: Path | None = None
        self.h5_file: h5py.File | None = None
        self.channel_names: List[str] = []
        self.tiles: List[Tile] = []
<<<<<<< HEAD
=======
        self.channel_names: List[str] = []
>>>>>>> 186bd479
        self.tile_names: List[str] = []
        self.overlaps: Dict[Tuple[int, int], Overlap] = {}
        self.x_y_resolution: float = 4.0  # um per pixel
        self.z_resolution: float = 5.0  # um per pixel
        self.num_channels: int = 1

        self.load_mesospim_directory()

        self.scale_factors: npt.NDArray | None = None
        self.intensity_adjusted: List[bool] = [False] * len(
            self.tiles[0].resolution_pyramid
        )
        self.overlaps_interpolated: List[bool] = [False] * len(
            self.tiles[0].resolution_pyramid
        )

    def load_mesospim_directory(self) -> None:
        try:
            (
                self.xml_path,
                self.meta_path,
                self.h5_path,
            ) = check_mesospim_directory(self.directory)
        except FileNotFoundError:
            print("Invalid mesoSPIM directory")

        assert self.xml_path is not None
        assert self.meta_path is not None
        assert self.h5_path is not None

        self.h5_file = h5py.File(self.h5_path, "r")

        if len(self.h5_file["t00000/s00"].keys()) <= 1:
            print("Resolution pyramid not found.")
            self.h5_file.close()
            print("Creating resolution pyramid...")

            with Progress() as progress:
                task = progress.add_task(
                    "Creating resolution pyramid...", total=100
                )

                for update in create_pyramid_bdv_h5(
                    self.h5_path,
                    DOWNSAMPLE_ARRAY,
                    SUBDIVISION_ARRAY,
                    yield_progress=True,
                ):
                    progress.update(task, advance=update)

            self.h5_file = h5py.File(self.h5_path, "r")

        self.tile_config_path = Path(
            str(self.xml_path)[:-4] + "_tile_config.txt"
        )

        if not self.tile_config_path.exists():
            tile_metadata = write_big_stitcher_tile_config(
                self.meta_path, self.h5_path
            )
        else:
            tile_metadata = parse_mesospim_metadata(self.meta_path)

        self.channel_names = []
        idx = 0
        while tile_metadata[idx]["Laser"] not in self.channel_names:
            self.channel_names.append(tile_metadata[idx]["Laser"])
            idx += 1

        self.x_y_resolution = tile_metadata[0]["Pixelsize in um"]
        self.z_resolution = tile_metadata[0]["z_stepsize"]
        self.num_channels = len(self.channel_names)

        tile_group = self.h5_file["t00000"]
        self.tile_names = list(tile_group.keys())
        slice_attributes = get_slice_attributes(self.xml_path, self.tile_names)

        self.tiles = []
        for idx, tile_name in enumerate(self.tile_names):
            tile = Tile(tile_name, idx, slice_attributes[tile_name])
            tile.channel_name = self.channel_names[tile.channel_id]
            self.tiles.append(tile)
            tile_data = []

            for pyramid_level in tile_group[tile_name].keys():
                tile_data.append(
                    da.from_array(
                        tile_group[f"{tile_name}/{pyramid_level}/cells"],
                    )
                )

            tile.data_pyramid = tile_data
            tile.resolution_pyramid = np.array(
                self.h5_file[f"{tile_name}/resolutions"]
            )

        with open(self.tile_config_path, "r") as f:
            # Skip header
            f.readline()

            for line, tile in zip(f.readlines(), self.tiles):
                split_line = line.split(";")[-1].strip("()\n").split(",")
                # BigStitcher uses x,y,z order
                # Switch to z,y,x order
                translation = [
                    int(split_line[2]),
                    int(split_line[1]),
                    int(split_line[0]),
                ]
                tile.position = translation

    def stitch(
        self,
        imagej_path: Path,
        resolution_level: int,
        selected_channel: str,
    ):
        all_channels = len(selected_channel) == 0
        channel_int = -1

        if not all_channels:
            try:
                channel_int = int(selected_channel.split()[0])
            except ValueError:
                print("Invalid channel name.")
                raise

        downsample_x, downsample_y, downsample_z = self.tiles[
            0
        ].resolution_pyramid[resolution_level]

        assert self.xml_path is not None
        assert self.tile_config_path is not None

        result = run_big_stitcher(
            imagej_path,
            self.xml_path,
            self.tile_config_path,
            all_channels,
            channel_int,
            downsample_x=downsample_x,
            downsample_y=downsample_y,
            downsample_z=downsample_z,
        )

        big_stitcher_output_path = self.directory / "big_stitcher_output.txt"

        with open(big_stitcher_output_path, "w") as f:
            f.write(result.stdout)
            f.write(result.stderr)

        print(result.stdout)

        # Wait for the BigStitcher to write XML file
        # Need to find a better way to do this
        sleep(1)

        z_size, y_size, x_size = self.tiles[0].data_pyramid[0].shape

        stitcher_translations = get_big_stitcher_transforms(
            self.xml_path, z_size, y_size, x_size
        )

        for tile in self.tiles:
            # BigStitcher uses x,y,z order, switch to z,y,x order
            stitched_position = [
                stitcher_translations[tile.id][4],
                stitcher_translations[tile.id][2],
                stitcher_translations[tile.id][0],
            ]
            tile.stitched_position = stitched_position
            tile.position = stitched_position

        self.calculate_overlaps()

    def data_for_napari(
        self, resolution_level: int = 0
    ) -> List[Tuple[da.Array, npt.NDArray]]:
        data = []
        for tile in self.tiles:
            scaled_tile = tile.data_pyramid[resolution_level]
            scaled_translation = (
                np.array(tile.position)
                // tile.resolution_pyramid[resolution_level]
            )
            data.append((scaled_tile, scaled_translation))

        return data

    def calculate_overlaps(self):
        self.overlaps = {}
        z_size, y_size, x_size = self.tiles[0].data_pyramid[0].shape

        for tile_i in self.tiles[:-1]:
            position_i = tile_i.position
            for tile_j in self.tiles[tile_i.id + 1 :]:
                position_j = tile_j.position

                if (
                    (position_i[1] + y_size > position_j[1])
                    and (position_i[2] + x_size > position_j[2])
                    and (tile_i.tile_id != tile_j.tile_id)
                    and (tile_i.channel_id == tile_j.channel_id)
                ):
                    starts = np.array(
                        [max(position_i[i], position_j[i]) for i in range(3)]
                    )
                    ends = np.add(
                        [min(position_i[i], position_j[i]) for i in range(3)],
                        [z_size, y_size, x_size],
                    )
                    size = np.subtract(ends, starts)

                    self.overlaps[(tile_i.id, tile_j.id)] = Overlap(
                        starts, size, tile_i, tile_j
                    )
                    tile_i.neighbours.append(tile_j.id)

    def normalise_intensity(
        self, resolution_level: int = 0, percentile: int = 50
    ) -> None:
        if self.intensity_adjusted[resolution_level]:
            print("Intensity already adjusted at this resolution scale.")
            return

        if self.scale_factors is None:
            # Calculate scale factors on at least the second resolution level
            self.calculate_intensity_scale_factors(
                max(2, resolution_level), percentile
            )

        assert self.scale_factors is not None

        for tile in self.tiles:
            if self.scale_factors[tile.id] != 1.0:
                tile.data_pyramid[resolution_level] = np.multiply(
                    tile.data_pyramid[resolution_level],
                    self.scale_factors[tile.id],
                    dtype=np.float16,
                ).astype(np.uint16)

    def calculate_intensity_scale_factors(
        self, resolution_level: int = 2, percentile: int = 50
    ) -> npt.NDArray:
        if self.intensity_adjusted[resolution_level]:
            print("Intensity already adjusted at this resolution scale.")
            return self.scale_factors

        num_tiles = len(self.tiles)
        scale_factors = np.ones((num_tiles, num_tiles))

        for tile_i in self.tiles:
            for neighbour_id in tile_i.neighbours:
                tile_j = self.tiles[neighbour_id]
                overlap = self.overlaps[(tile_i.id, tile_j.id)]

                i_overlap, j_overlap = overlap.extract_tile_overlaps(
                    resolution_level
                )

                median_i = np.percentile(i_overlap.ravel(), percentile)
                median_j = np.percentile(j_overlap.ravel(), percentile)

                curr_scale_factor = (median_i / median_j).compute()
                scale_factors[tile_i.id][tile_j.id] = curr_scale_factor[0]

                tile_j.data_pyramid[resolution_level] = np.multiply(
                    tile_j.data_pyramid[resolution_level],
                    curr_scale_factor,
                    dtype=np.float16,
                ).astype(np.uint16)

        self.intensity_adjusted[resolution_level] = True
        self.scale_factors = np.prod(scale_factors, axis=0)

        return self.scale_factors

    def interpolate_overlaps(self, resolution_level: int) -> None:
        z_size, y_size, x_size = (
            self.tiles[0].data_pyramid[resolution_level].shape
        )

        if self.overlaps_interpolated[resolution_level]:
            print("Overlaps already interpolated at this resolution scale.")
            return

        for tile_i in self.tiles[:-1]:
            for neighbour_id in tile_i.neighbours:
                tile_j = self.tiles[neighbour_id]
                overlap = self.overlaps[(tile_i.id, tile_j.id)]

                i_overlap, j_overlap = overlap.extract_tile_overlaps(
                    resolution_level
                )

                x_overlap_size = overlap.size[resolution_level][2]
                y_overlap_size = overlap.size[resolution_level][1]

                if (
                    x_overlap_size / x_size < 0.4
                    and y_overlap_size / y_size < 0.4
                ):
                    # Skip the small diagonal overlaps
                    continue
                elif x_overlap_size / x_size < 0.4:
                    x_lin = np.linspace(1, 0, x_overlap_size)

                    # 1 in the first column,
                    # linearly decreasing to 0 in the last column
                    yx_grid = np.tile(x_lin, (y_overlap_size, 1))

                    if tile_i.position[2] < tile_j.position[2]:
                        decreasing_image = i_overlap
                        increasing_image = j_overlap
                    else:
                        decreasing_image = j_overlap
                        increasing_image = i_overlap
                else:
                    y_lin = np.linspace(1, 0, y_overlap_size)

                    # 1 in the first row,
                    # linearly decreasing to 0 in the last row
                    yx_grid = np.tile(y_lin, (x_overlap_size, 1)).T

                    if tile_i.position[1] < tile_j.position[1]:
                        decreasing_image = i_overlap
                        increasing_image = j_overlap
                    else:
                        decreasing_image = j_overlap
                        increasing_image = i_overlap

                interp = (
                    np.multiply(
                        decreasing_image.compute(),
                        yx_grid,
                        dtype=np.float16,
                    )
                    + np.multiply(
                        increasing_image.compute(),
                        1 - yx_grid,
                        dtype=np.float16,
                    )
                ).astype(np.int16)

                overlap.replace_overlap_data(resolution_level, interp)

                print(
                    f"Done interpolating tile {tile_i.id}" f" and {tile_j.id}"
                )

        self.overlaps_interpolated[resolution_level] = True

    def fuse(
        self, output_name: str = "fused.zarr", interpolate: bool = True
    ) -> None:
        output_path = self.directory / output_name

        if output_path.suffix == ".zarr":
            self.fuse_to_zarr(output_path, interpolate)

    def fuse_to_zarr(
        self, output_path: Path, interpolate: bool = True
    ) -> None:
        z_size, y_size, x_size = self.tiles[0].data_pyramid[0].shape

        output_slice_axis = 1

        fused_image_shape: Tuple[int, ...] = (
            max([tile.position[0] for tile in self.tiles]) + z_size,
            max([tile.position[1] for tile in self.tiles]) + y_size,
            max([tile.position[2] for tile in self.tiles]) + x_size,
        )

        chunk_shape_list = list(fused_image_shape)
        chunk_shape_list[output_slice_axis] = 1
        chunk_shape = tuple(chunk_shape_list)

        transformation_metadata, axes_metadata = self.get_metadata_for_zarr()

        if self.num_channels > 1:
            fused_image_shape = (self.num_channels, *fused_image_shape)
            chunk_shape = (self.num_channels, *chunk_shape)

        self.normalise_intensity(0, 80)

        if interpolate:
            self.interpolate_overlaps(0)

        store = zarr.NestedDirectoryStore(str(output_path))
        root = zarr.group(store=store)
        compressor = Blosc(cname="zstd", clevel=1, shuffle=Blosc.SHUFFLE)

        fused_image_store = root.create(
            "0",
            shape=fused_image_shape,
            # chunks=chunk_shape,
            dtype="i2",
            compressor=compressor,
        )

        blosc.set_nthreads(24)

        for tile in self.tiles[-1::-1]:
            if self.num_channels > 1:
                fused_image_store[
                    tile.channel_id,
                    tile.position[0] : tile.position[0] + z_size,
                    tile.position[1] : tile.position[1] + y_size,
                    tile.position[2] : tile.position[2] + x_size,
                ] = tile.data_pyramid[0].compute()
            else:
                fused_image_store[
                    tile.position[0] : tile.position[0] + z_size,
                    tile.position[1] : tile.position[1] + y_size,
                    tile.position[2] : tile.position[2] + x_size,
                ] = tile.data_pyramid[0].compute()

            print(f"Done tile {tile.id}")

        for i in range(1, len(transformation_metadata)):
            prev_resolution = da.from_zarr(root[str(i - 1)])

            if self.num_channels > 1:
                downsampled_image = downscale_nearest(
                    prev_resolution, (1, 1, 2, 2)
                )
                chunk_shape_list = list(downsampled_image.shape)
                chunk_shape_list[output_slice_axis + 1] = 2
            else:
                downsampled_image = downscale_nearest(
                    prev_resolution, (1, 2, 2)
                )
                chunk_shape_list = list(downsampled_image.shape)
                chunk_shape_list[output_slice_axis] = 2

            chunk_shape = tuple(chunk_shape_list)
            downsampled_shape = downsampled_image.shape
            downsampled_store = root.require_dataset(
                f"{i}",
                shape=downsampled_shape,
                # chunks=chunk_shape,
                dtype="i2",
                compressor=compressor,
            )
            downsampled_image.to_zarr(downsampled_store)

        datasets = []

        for i, transform in enumerate(transformation_metadata):
            datasets.append(
                {"path": f"{i}", "coordinateTransformations": transform}
            )

        write_multiscales_metadata(
            group=root,
            datasets=datasets,
            axes=axes_metadata,
        )

        possible_channel_colors = [
            "00FF00",
            "FF0000",
            "0000FF",
            "FFFF00",
            "00FFFF",
            "FF00FF",
        ]
        channels = []
        for i in range(self.num_channels):
            channels.append(
                {
                    "active": True,
                    "color": possible_channel_colors[i],
                    "name": f"ch{i + 1}",
                    "window": {
                        "start": 0,
                        "end": 4000,
                        "min": 0,
                        "max": 65535,
                    },
                }
            )

        root.attrs["omero"] = {"channels": channels}

    def get_metadata_for_zarr(self, pyramid_depth: int = 5):
        axes = [
            {"name": "z", "type": "space", "unit": "micrometer"},
            {"name": "y", "type": "space", "unit": "micrometer"},
            {"name": "x", "type": "space", "unit": "micrometer"},
        ]

        coordinate_transformations = []
        for i in range(pyramid_depth):
            coordinate_transformations.append(
                [
                    {
                        "type": "scale",
                        "scale": [
                            self.z_resolution,
                            self.x_y_resolution * 2**i,
                            self.x_y_resolution * 2**i,
                        ],
                    }
                ]
            )

        if self.num_channels > 1:
            axes = [
                {"name": "c", "type": "channel"},
                {"name": "z", "type": "space", "unit": "micrometer"},
                {"name": "y", "type": "space", "unit": "micrometer"},
                {"name": "x", "type": "space", "unit": "micrometer"},
            ]

            for transform in coordinate_transformations:
                transform[0]["scale"] = [1.0, *transform[0]["scale"]]

        return coordinate_transformations, axes<|MERGE_RESOLUTION|>--- conflicted
+++ resolved
@@ -41,10 +41,6 @@
         self.h5_file: h5py.File | None = None
         self.channel_names: List[str] = []
         self.tiles: List[Tile] = []
-<<<<<<< HEAD
-=======
-        self.channel_names: List[str] = []
->>>>>>> 186bd479
         self.tile_names: List[str] = []
         self.overlaps: Dict[Tuple[int, int], Overlap] = {}
         self.x_y_resolution: float = 4.0  # um per pixel
